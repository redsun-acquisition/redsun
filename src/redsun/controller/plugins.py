"""Redsun plugin manager module."""

from __future__ import annotations

import logging
import sys
import logging

from typing import (
    TYPE_CHECKING,
    Any,
    Literal,
    NamedTuple,
    TypedDict,
    get_args,
)

if sys.version_info < (3, 10):  # pragma: no cover
    from importlib_metadata import entry_points
else:
    from importlib.metadata import entry_points

from sunflare.config import (
    AcquisitionEngineTypes,
    ControllerInfo,
    FrontendTypes,
    ModelInfo,
    RedSunSessionInfo,
    WidgetInfo,
)

if TYPE_CHECKING:
    if sys.version_info < (3, 10):
        from importlib_metadata import EntryPoint
    else:
        from importlib.metadata import EntryPoint

    from sunflare.controller import ControllerProtocol
    from sunflare.model import ModelProtocol
    from sunflare.view import WidgetProtocol

logger = logging.getLogger("redsun")


class PluginInfoDict(TypedDict):
    """A support typed dictionary for backend information models.

    Parameters
    ----------
    models : ``dict[str, ModelInfo]``
        Dictionary of model informations.
    controllers : ``dict[str, ControllerInfo]``
        Dictionary of controller informations.
    widgets : ``dict[str, WidgetInfo]``
        Dictionary of widget informations.
    """

    models: dict[str, ModelInfo]
    controllers: dict[str, ControllerInfo]
    widgets: dict[str, WidgetInfo]


class PluginDict(TypedDict):
    """A support typed dictionary for backend models constructors.

    Parameters
    ----------
    models : ``dict[str, type[ModelProtocol]``
        Dictionary of models classes.
    controllers : ``dict[str, type[ControllerProtocol]``
        Dictionary of controllers classes.
    widgets : ``dict[str, type[WidgetProtocol]``
        Dictionary of widgets classes.
    """

    models: dict[str, type[ModelProtocol]]
    controllers: dict[str, type[ControllerProtocol]]
    widgets: dict[str, type[WidgetProtocol]]


class Plugin(NamedTuple):
    """A named tuple representing the elements required to identify and load a plugin.

    Parameters
    ----------
    name : ``str``
        The name of the plugin.
    info : ``type[object]``
        The information class for the plugin.
    base_class : ``type[object]``
        The base class for the plugin.
    """

    name: str
    info: type[object]
    base_class: type[object]


#: Plugin group names for the backend.
PLUGIN_GROUPS = Literal["models", "controllers", "widgets"]


class PluginManager:
    """Plugin manager class.

    This manager uses `importlib.metadata` to discover and load Redsun-compatible plugins.
    """

    @staticmethod
    def load_configuration(
        config_path: str,
    ) -> tuple[RedSunSessionInfo, PluginDict]:
        """Load the configuration from a YAML file.

        The manager will load the configuration from the input YAML file.
        It will then load the information models and device models for each group.
        The information models are built here; the actual device models are built in the factory.

        Parameters
        ----------
        config_path : ``str``
            Path to the YAML file.

        Returns
        -------
        tuple[RedSunSessionInfo, dict[str, Types], dict[str, type[BaseController]]
            Redsun instance configuration and class types to build.
        """
        config = RedSunSessionInfo.load_yaml(config_path)

        session = config.pop("session", "Redsun")
        try:
            engine = AcquisitionEngineTypes(config.pop("engine"))
            frontend = FrontendTypes(config.pop("frontend"))
        except KeyError as e:
            raise KeyError(f"Configuration file {config_path} is missing the key {e}.")

        # load the session configuration
        types_groups, config_groups = PluginManager.__load_session(config)

        # build configuration
        output_config = RedSunSessionInfo(
            session=session, engine=engine, frontend=frontend, **config_groups
        )

        return output_config, types_groups

    @staticmethod
    def __load_session(config: dict[str, Any]) -> tuple[PluginDict, PluginInfoDict]:
        """Load the plugins for the current session.

        The method will load the plugins bundled into three groups:

        - models ("redsun.plugins.models" and "redsun.plugins.models.config");
        - controllers ("redsun.plugins.controllers" and "redsun.plugins.controllers.config");
        - widgets ("redsun.plugins.widgets" and "redsun.plugins.widgets.config").

        Parameters
        ----------
        config : ``dict[str, Any]``
            Configuration dictionary.

        Returns
        -------
        ``tuple[PluginDict, PluginInfoDict]``
            Full configuration for the current session.
        """
        groups: set[PLUGIN_GROUPS] = set(get_args(PLUGIN_GROUPS))
        config_groups = PluginInfoDict(models={}, controllers={}, widgets={})
        types_groups = PluginDict(models={}, controllers={}, widgets={})

        for group in groups:
            # if the group is not in
            # the configuration, skip it
            if group not in config:
                continue

            loaded_plugins = PluginManager.__load_plugins(group)

            # if the plugin is a model, we use the "model_name" key
            # to correctily recognize the builder; otherwise,
            # if the plugin is a controller, it will be recognized
            # from the key "plugin_id" in the configuration
            class_name_key = "model_name" if group == "models" else ""

            for plugin_id, plugin_config in config[group].items():
                if group != "models":
                    class_name_key = plugin_id
                    info = loaded_plugins[plugin_id].info
                    base_class = loaded_plugins[plugin_id].base_class
                else:  # group == "models"
                    if plugin_config[class_name_key] not in loaded_plugins:
                        continue
                    info = loaded_plugins[plugin_config[class_name_key]].info
                    base_class = loaded_plugins[
                        plugin_config[class_name_key]
                    ].base_class

                # mypy complains about the assignment because it doesn't discern
                # between type[object] and the specific plugin info type;
                # still, the assignment is correct, so we ignore the warning
                config_groups[group][plugin_id] = info(**plugin_config)  # type: ignore[assignment]
                types_groups[group][plugin_id] = base_class  # type: ignore[assignment]

        return types_groups, config_groups

    @staticmethod
    def __load_plugins(group: PLUGIN_GROUPS) -> dict[str, Plugin]:
        """Load the plugins.

        The method will inspect the entry points corresponding to
        ``redsun.plugins.{group}`` and ``redsun.plugins.{group}.config``.

        Plugins are expected to have a corresponding information class
        that is a subclass of ``ModelInfo``, ``ControllerInfo``, or ``WidgetInfo``.

        Whenever a plugin is found that does not have a corresponding information class,
        a warning will be issued, and the plugin will not be loaded.

        Parameters
        ----------
        group : ``Literal["models", "controllers", "widgets"]``
            The group of plugins to load.

        Returns
        -------
        ``dict[str, Plugin]``
            The plugin configuration and base classes.
        """
<<<<<<< HEAD
=======
        logger = logging.getLogger("redsun")

>>>>>>> a8b4cbf2
        output_plugins: dict[str, Plugin] = {}

        # get the entry points for the current group
        plugin_group = f"redsun.plugins.{group}"
        info_plugins: list[EntryPoint] = list(
            entry_points(group=f"{plugin_group}.config")
        )
        plugins: list[EntryPoint] = list(entry_points(group=plugin_group))

        # the two lists must have the same length
        if len(info_plugins) != len(plugins):
            # find the plugins that do not have a
            # corresponding info plugin and remove them
            missing_plugins = [
                ep for ep in plugins if ep.name not in [ep.name for ep in info_plugins]
            ]
            for missing_plugin in missing_plugins:
                plugins.remove(missing_plugin)
            missing_plugins_values = [ep.value for ep in missing_plugins]
            logger.warning(
                f"The following classes do not have a corresponding information container: {missing_plugins_values}. They will not be loaded."
            )

        for info_ep in info_plugins:
            # find the corresponding model plugin; they match by the value of "ep.name"
            plugin_ep = next((ep for ep in plugins if ep.name == info_ep.name), None)

            # if the model plugin is not found, skip the info plugin
            if plugin_ep is None:
                continue
            info_builder = info_ep.load()
            if not any(
                [
                    issubclass(info_builder, info_type)
                    for info_type in [ModelInfo, ControllerInfo, WidgetInfo]
                ]
            ):
                logger.warning(
                    f"Loaded model info {info_ep.value} is not a subclass "
                    f"of any recognized model info class. "
                    f"Plugin will not be loaded."
                )
                continue
            base_class = plugin_ep.load()
            # the class key is the last part of the value
            model_key = plugin_ep.value.split(":")[-1]
            output_plugins[model_key] = Plugin(
                name=model_key, info=info_builder, base_class=base_class
            )

        return output_plugins<|MERGE_RESOLUTION|>--- conflicted
+++ resolved
@@ -4,8 +4,6 @@
 
 import logging
 import sys
-import logging
-
 from typing import (
     TYPE_CHECKING,
     Any,
@@ -227,11 +225,8 @@
         ``dict[str, Plugin]``
             The plugin configuration and base classes.
         """
-<<<<<<< HEAD
-=======
         logger = logging.getLogger("redsun")
 
->>>>>>> a8b4cbf2
         output_plugins: dict[str, Plugin] = {}
 
         # get the entry points for the current group
